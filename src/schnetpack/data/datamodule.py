--- conflicted
+++ resolved
@@ -60,11 +60,7 @@
         distance_unit: Optional[str] = None,
         data_workdir: Optional[str] = None,
         cleanup_workdir_stage: Optional[str] = "test",
-<<<<<<< HEAD
-        pin_memory: Optional[bool] = None,
         splitting: Optional[SplittingStrategy] = None,
-=======
->>>>>>> 71ba94f8
     ):
         """
         Args:

"""
This module contains all functionalities required to load atomistic data,
generate batches and compute statistics. It makes use of the ASE database
for atoms [#ase2]_.

References
----------
.. [#ase2] Larsen, Mortensen, Blomqvist, Castelli, Christensen, Dułak, Friis,
   Groves, Hammer, Hargus:
   The atomic simulation environment -- a Python library for working with atoms.
   Journal of Physics: Condensed Matter, 9, 27. 2017.
"""

import logging
import os
import warnings
from base64 import b64encode, b64decode

import numpy as np
import torch
from ase.db import connect
from torch.utils.data import Dataset

from schnetpack.environment import SimpleEnvironmentProvider, collect_atom_triples
from .definitions import Structure
from .partitioning import train_test_split

logger = logging.getLogger(__name__)


class AtomsDataError(Exception):
    pass


class AtomsData(Dataset):
    ENCODING = "utf-8"

    def __init__(
<<<<<<< HEAD
            self,
            dbpath,
            subset=None,
            required_properties=[],
            environment_provider=SimpleEnvironmentProvider(),
            collect_triples=False,
            center_positions=True,
            load_charge=False,
=======
        self,
        dbpath,
        subset=None,
        available_properties=None,
        load_only=None,
        units=None,
        environment_provider=SimpleEnvironmentProvider(),
        collect_triples=False,
        center_positions=True,
        load_charge=False,
>>>>>>> 90e5fdec
    ):
        self.dbpath = dbpath
        self.subset = subset
        self.load_only = load_only
        self.available_properties = self.get_available_properties(available_properties)
        if load_only is None:
            self.load_only = self.available_properties
        if units is None:
            units = [1.0] * len(self.available_properties)
        self.units = dict(zip(self.available_properties, units))
        self.environment_provider = environment_provider
        self.collect_triples = collect_triples
        self.centered = center_positions
        self.load_charge = load_charge

    def get_available_properties(self, available_properties):
        """
        Get available properties from argument or database.

        Args:
            available_properties (list or None): all properties of the dataset

        Returns:
            (list): all properties of the dataset
        """
        # use the provided list
        if not os.path.exists(self.dbpath):
            if available_properties is None:
                raise AtomsDataError(
                    "Please define available_properties or set "
                    "db_path to an existing database!"
                )
            return available_properties
        # read database properties
        with connect(self.dbpath) as conn:
            atmsrw = conn.get(1)
            db_properties = list(atmsrw.data.keys())
            db_properties = [prop for prop in db_properties if not prop.startswith("_")]
        # check if properties match
        if available_properties is None or set(db_properties) == set(
            available_properties
        ):
            return db_properties

        raise AtomsDataError(
            "The available_properties {} do not match the "
            "properties in the database {}!".format(available_properties, db_properties)
        )

    def create_splits(self, num_train=None, num_val=None, split_file=None):
        warnings.warn(
            "create_splits is deprecated, "
            + "use schnetpack.data.train_test_split instead",
            DeprecationWarning,
        )
        return train_test_split(self, num_train, num_val, split_file)

    def create_subset(self, idx):
        """
        Returns a new dataset that only consists of provided indices.
        Args:
            idx (numpy.ndarray): subset indices

        Returns:
            schnetpack.data.AtomsData: dataset with subset of original data
        """
        idx = np.array(idx)
        subidx = (
            idx if self.subset is None or len(idx) == 0 else np.array(self.subset)[idx]
        )
        return type(self)(
            dbpath=self.dbpath,
            subset=subidx,
            load_only=self.load_only,
            environment_provider=self.environment_provider,
            collect_triples=self.collect_triples,
            center_positions=self.centered,
            load_charge=self.load_charge,
            available_properties=self.available_properties,
        )

    def __len__(self):
        if self.subset is None:
            with connect(self.dbpath) as conn:
                return conn.count()
        return len(self.subset)

    def __getitem__(self, idx):
        at, properties = self.get_properties(idx)

        # get atom environment
        nbh_idx, offsets = self.environment_provider.get_environment(at)

        properties[Structure.neighbors] = torch.LongTensor(nbh_idx.astype(np.int))
        properties[Structure.cell_offset] = torch.FloatTensor(offsets.astype(np.float32))
        properties["_idx"] = torch.LongTensor(np.array([idx], dtype=np.int))

        if self.collect_triples:
            nbh_idx_j, nbh_idx_k, offset_idx_j, offset_idx_k = collect_atom_triples(nbh_idx)

            properties[Structure.neighbor_pairs_j] = torch.LongTensor(nbh_idx_j.astype(np.int))
            properties[Structure.neighbor_pairs_k] = torch.LongTensor(nbh_idx_k.astype(np.int))

            # Store offsets
            properties[Structure.neighbor_offsets_j] = torch.LongTensor(offset_idx_j.astype(np.int))
            properties[Structure.neighbor_offsets_k] = torch.LongTensor(offset_idx_k.astype(np.int))

        return properties

    def _subset_index(self, idx):
        # get row
        if self.subset is None:
            idx = int(idx)
        else:
            idx = int(self.subset[idx])
        return idx

    def get_atoms(self, idx):
        """
        Return atoms of provided index.

        Args:
            idx (int): atoms index

        Returns:
            ase.Atoms: atoms data

        """
        idx = self._subset_index(idx)
        with connect(self.dbpath) as conn:
            row = conn.get(idx + 1)
        at = row.toatoms()
        return at

    def get_metadata(self, key):
        with connect(self.dbpath) as conn:
            if key in conn.metadata.keys():
                return conn.metadata[key]
        return None

    def set_metadata(self, metadata):
        with connect(self.dbpath) as conn:
            conn.metadata = metadata

    def _add_system(self, conn, atoms, **properties):

        data = {}

        for pname in self.available_properties:
            try:
                prop = properties[pname]
            except:
                raise AtomsDataError("Required property missing:" + pname)

            try:
                pshape = prop.shape
                ptype = prop.dtype
            except:
                raise AtomsDataError(
                    "Required property `" + pname + "` has to be `numpy.ndarray`."
                )

            base64_bytes = b64encode(prop.tobytes())
            base64_string = base64_bytes.decode(AtomsData.ENCODING)
            data[pname] = base64_string
            data["_shape_" + pname] = pshape
            data["_dtype_" + pname] = str(ptype)

        conn.write(atoms, data=data)

    def add_system(self, atoms, **properties):
        with connect(self.dbpath) as conn:
            self._add_system(conn, atoms, **properties)

    def add_systems(self, atoms, property_list):
        with connect(self.dbpath) as conn:
            for at, prop in zip(atoms, property_list):
                self._add_system(conn, at, **prop)

    def get_properties(self, idx):
        idx = self._subset_index(idx)
        with connect(self.dbpath) as conn:
            row = conn.get(idx + 1)
        at = row.toatoms()

        # extract properties
        properties = {}
        for pname in self.load_only:
            # new data format
            try:
                shape = row.data["_shape_" + pname]
                dtype = row.data["_dtype_" + pname]
                prop = np.frombuffer(b64decode(row.data[pname]), dtype=dtype)
                prop = prop.reshape(shape)
            except:
                # fallback for properties stored directly
                # in the row
                if pname in row:
                    prop = row[pname]
                else:
                    prop = row.data[pname]

                try:
                    prop.shape
                except AttributeError as e:
                    prop = np.array([prop], dtype=np.float32)

            properties[pname] = torch.FloatTensor(prop)

        if self.load_charge:
            if Structure.charge in row.data.keys():
                shape = row.data["_shape_" + Structure.charge]
                dtype = row.data["_dtype_" + Structure.charge]
                prop = np.frombuffer(b64decode(row.data[Structure.charge]), dtype=dtype)
                prop = prop.reshape(shape)
                properties[Structure.charge] = torch.FloatTensor(prop)
            else:
                properties[Structure.charge] = torch.FloatTensor(
                    np.array([0.0], dtype=np.float32)
                )

        # extract/calculate structure
        properties[Structure.Z] = torch.LongTensor(at.numbers.astype(np.int))
        positions = at.positions.astype(np.float32)
        if self.centered:
            positions -= at.get_center_of_mass()
        properties[Structure.R] = torch.FloatTensor(positions)
        properties[Structure.cell] = torch.FloatTensor(at.cell.astype(np.float32))

        return at, properties

    def get_atomref(self, property):
        """
        Returns atomref for property.

        Args:
            property: property in the qm9 dataset

        Returns:
            list: list with atomrefs
        """
        labels = self.get_metadata("atref_labels")
        if labels is None:
            return None

        col = [i for i, l in enumerate(labels) if l == property]
        assert len(col) <= 1

        if len(col) == 1:
            col = col[0]
            atomref = np.array(self.get_metadata("atomrefs"))[:, col: col + 1]
        else:
            atomref = None

        return atomref

    def get_atomrefs(self, properties):
        """
        Return multiple atomrefs as dict.

        Args:
            properties (list or str): Desired properties for which the atomrefs are
                calculated.

        Returns:
            dict: atomic references
        """
        if type(properties) is not list:
            properties = [properties]
        return {p: self.get_atomref(p) for p in properties}


class DownloadableAtomsData(AtomsData):
    def __init__(
<<<<<<< HEAD
            self,
            dbpath,
            subset=None,
            required_properties=None,
            environment_provider=SimpleEnvironmentProvider(),
            collect_triples=False,
            center_positions=True,
            load_charge=False,
            download=False,
=======
        self,
        dbpath,
        subset=None,
        load_only=None,
        available_properties=None,
        units=None,
        environment_provider=SimpleEnvironmentProvider(),
        collect_triples=False,
        center_positions=True,
        load_charge=False,
        download=False,
>>>>>>> 90e5fdec
    ):

        super(DownloadableAtomsData, self).__init__(
            dbpath=dbpath,
            subset=subset,
            available_properties=available_properties,
            load_only=load_only,
            units=units,
            environment_provider=environment_provider,
            collect_triples=collect_triples,
            center_positions=center_positions,
            load_charge=load_charge,
        )
        if download:
            self.download()

    def download(self):
        """
        Wrapper function for the download method.
        """
        if os.path.exists(self.dbpath):
            logger.info(
                "The dataset has already been downloaded and stored "
                "at {}".format(self.dbpath)
            )
        else:
            logger.info("Starting download")
            folder = os.path.dirname(os.path.abspath(self.dbpath))
            if not os.path.exists(folder):
                os.makedirs(folder)
            self._download()

    def _download(self):
        """
        To be implemented in deriving classes.
        """
        raise NotImplementedError<|MERGE_RESOLUTION|>--- conflicted
+++ resolved
@@ -36,16 +36,6 @@
     ENCODING = "utf-8"
 
     def __init__(
-<<<<<<< HEAD
-            self,
-            dbpath,
-            subset=None,
-            required_properties=[],
-            environment_provider=SimpleEnvironmentProvider(),
-            collect_triples=False,
-            center_positions=True,
-            load_charge=False,
-=======
         self,
         dbpath,
         subset=None,
@@ -56,7 +46,6 @@
         collect_triples=False,
         center_positions=True,
         load_charge=False,
->>>>>>> 90e5fdec
     ):
         self.dbpath = dbpath
         self.subset = subset
@@ -331,17 +320,6 @@
 
 class DownloadableAtomsData(AtomsData):
     def __init__(
-<<<<<<< HEAD
-            self,
-            dbpath,
-            subset=None,
-            required_properties=None,
-            environment_provider=SimpleEnvironmentProvider(),
-            collect_triples=False,
-            center_positions=True,
-            load_charge=False,
-            download=False,
-=======
         self,
         dbpath,
         subset=None,
@@ -353,7 +331,6 @@
         center_positions=True,
         load_charge=False,
         download=False,
->>>>>>> 90e5fdec
     ):
 
         super(DownloadableAtomsData, self).__init__(

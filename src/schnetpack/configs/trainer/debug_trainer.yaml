--- conflicted
+++ resolved
@@ -6,11 +6,6 @@
 max_epochs: 1
 
 # prints
-<<<<<<< HEAD
-progress_bar_refresh_rate: null
-profiler: pytorch
 detect_anomaly: True
-=======
 weights_summary: null
 profiler: simple
->>>>>>> 0da3b499
